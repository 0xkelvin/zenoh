--- conflicted
+++ resolved
@@ -16,8 +16,9 @@
 mod querying_subscriber;
 mod session_ext;
 pub use publication_cache::{PublicationCache, PublicationCacheBuilder};
-<<<<<<< HEAD
-pub use querying_subscriber::{QueryingSubscriber, QueryingSubscriberBuilder};
+pub use querying_subscriber::{
+    CallbackQueryingSubscriber, CallbackQueryingSubscriberBuilder, QueryingSubscriberBuilder,
+};
 pub use session_ext::SessionExt;
 pub mod compress {
     // pub struct Compress<T>(pub T);
@@ -28,10 +29,4 @@
     //         value
     //     }
     // }
-}
-=======
-pub use querying_subscriber::{
-    CallbackQueryingSubscriber, CallbackQueryingSubscriberBuilder, QueryingSubscriberBuilder,
-};
-pub use session_ext::SessionExt;
->>>>>>> 451b997a
+}