#
# Copyright (c) 2022 ZettaScale Technology
#
# This program and the accompanying materials are made available under the
# terms of the Eclipse Public License 2.0 which is available at
# http://www.eclipse.org/legal/epl-2.0, or the Apache License, Version 2.0
# which is available at https://www.apache.org/licenses/LICENSE-2.0.
#
# SPDX-License-Identifier: EPL-2.0 OR Apache-2.0
#
# Contributors:
#   ZettaScale Zenoh Team, <zenoh@zettascale.tech>
#
[package]
rust-version = "1.62.1"
name = "zenoh-ext"
version = "0.7.0-rc"
repository = "https://github.com/eclipse-zenoh/zenoh"
homepage = "http://zenoh.io"
authors = ["kydos <angelo@icorsaro.net>", "Julien Enoch <julien@enoch.fr>"]
edition = "2018"
license = " EPL-2.0 OR Apache-2.0"
categories = ["network-programming"]
description = "Zenoh: extensions to the client API."

[badges]
maintenance = { status = "actively-developed" }

[features]
unstable = []
default = []

[dependencies]
async-std = { version = "=1.12.0", default-features = false, features = [
    "attributes",
    "unstable",
] }
async-trait = "0.1.57"
bincode = "1.3.3"
env_logger = "0.10.0"
flume = "0.10.14"
futures = "0.3.25"
log = "0.4.17"
<<<<<<< HEAD
serde = "1.0.145"
zenoh = { version = "0.6.0-beta.1", path = "../zenoh", default-features = false, features = ["unstable"] }
zenoh-collections = { version = "0.6.0-beta.1", path = "../commons/zenoh-collections/" }
zenoh-core = { version = "0.6.0-beta.1", path = "../commons/zenoh-core/" }
zenoh-protocol = { version = "0.6.0-beta.1", path = "../commons/zenoh-protocol" }
zenoh-sync = { version = "0.6.0-beta.1", path = "../commons/zenoh-sync" }
zenoh-util = { version = "0.6.0-beta.1", path = "../commons/zenoh-util" }
=======
serde = "1.0.149"
zenoh = { version = "0.7.0-rc", path = "../zenoh", default-features = false, features = ["unstable"] }
zenoh-core = { version = "0.7.0-rc", path = "../commons/zenoh-core/" }
zenoh-sync = { version = "0.7.0-rc", path = "../commons/zenoh-sync" }
zenoh-util = { version = "0.7.0-rc", path = "../commons/zenoh-util" }
>>>>>>> 0c49c72b

[dev-dependencies]
clap = "3.2.23"

[[example]]
name = "z_query_sub"
path = "examples/z_query_sub.rs"

[[example]]
name = "z_pub_cache"
path = "examples/z_pub_cache.rs"

[[example]]
name = "z_member"
path = "examples/z_member.rs"

[[example]]
name = "z_view_size"
path = "examples/z_view_size.rs"

[[example]]
name = "z_nbftr_sub"
path = "examples/z_nbftr_sub.rs"
required-features = ["unstable"]

[[example]]
name = "z_nbftr_pub"
path = "examples/z_nbftr_pub.rs"
required-features = ["unstable"]

[[example]]
name = "z_nbftr_cache"
path = "examples/z_nbftr_cache.rs"
required-features = ["unstable"]<|MERGE_RESOLUTION|>--- conflicted
+++ resolved
@@ -41,21 +41,12 @@
 flume = "0.10.14"
 futures = "0.3.25"
 log = "0.4.17"
-<<<<<<< HEAD
-serde = "1.0.145"
-zenoh = { version = "0.6.0-beta.1", path = "../zenoh", default-features = false, features = ["unstable"] }
-zenoh-collections = { version = "0.6.0-beta.1", path = "../commons/zenoh-collections/" }
-zenoh-core = { version = "0.6.0-beta.1", path = "../commons/zenoh-core/" }
-zenoh-protocol = { version = "0.6.0-beta.1", path = "../commons/zenoh-protocol" }
-zenoh-sync = { version = "0.6.0-beta.1", path = "../commons/zenoh-sync" }
-zenoh-util = { version = "0.6.0-beta.1", path = "../commons/zenoh-util" }
-=======
 serde = "1.0.149"
 zenoh = { version = "0.7.0-rc", path = "../zenoh", default-features = false, features = ["unstable"] }
+zenoh-collections = { version = "0.7.0-rc", path = "../commons/zenoh-collections/" }
 zenoh-core = { version = "0.7.0-rc", path = "../commons/zenoh-core/" }
 zenoh-sync = { version = "0.7.0-rc", path = "../commons/zenoh-sync" }
 zenoh-util = { version = "0.7.0-rc", path = "../commons/zenoh-util" }
->>>>>>> 0c49c72b
 
 [dev-dependencies]
 clap = "3.2.23"
