//
// Copyright (c) 2017, 2020 ADLINK Technology Inc.
//
// This program and the accompanying materials are made available under the
// terms of the Eclipse Public License 2.0 which is available at
// http://www.eclipse.org/legal/epl-2.0, or the Apache License, Version 2.0
// which is available at https://www.apache.org/licenses/LICENSE-2.0.
//
// SPDX-License-Identifier: EPL-2.0 OR Apache-2.0
//
// Contributors:
//   ADLINK zenoh team, <zenoh@adlink-labs.tech>
//
use async_std::sync::Arc;
use async_std::task;
use async_trait::async_trait;
use std::time::Duration;

use zenoh_protocol::core::{PeerId, WhatAmI, ZInt, whatami};
use zenoh_protocol::link::Locator;
<<<<<<< HEAD
use zenoh_protocol::core::{WhatAmI, whatami};
=======
>>>>>>> dde823d8
use zenoh_protocol::session::{
    DummyHandler,
    MsgHandler,
    SessionHandler,
    SessionManager,
    SessionManagerConfig,
    SessionManagerOptionalConfig
};


// Session Handler for the router
struct SHRouter {}

impl SHRouter {
    fn new() -> Self {
        Self {}
    }
}

#[async_trait]
impl SessionHandler for SHRouter {
    async fn new_session(&self, _whatami: WhatAmI, _session: Arc<dyn MsgHandler + Send + Sync>) -> Arc<dyn MsgHandler + Send + Sync> {
        Arc::new(DummyHandler::new())
    }
}


// Session Handler for the client
struct SHClient {}

impl SHClient {
    fn new() -> Self {
        Self {}
    }
}

#[async_trait]
impl SessionHandler for SHClient {
    async fn new_session(&self, _whatami: WhatAmI, _session: Arc<dyn MsgHandler + Send + Sync>) -> Arc<dyn MsgHandler + Send + Sync> {
        Arc::new(DummyHandler::new())
    }
}

async fn session_lease(locator: Locator) {
    let attachment = None;
    
    // Common session lease in milliseconds
    let lease: ZInt = 1_000;
    
    // The timeout for veritification
    // Set it to 1000 ms for testing purposes
    let timeout: u64 = 1_000;

    /* [ROUTER] */
    let router_id = PeerId { id: vec![0u8] };

    // Create the router session manager
    let config = SessionManagerConfig {
        version: 0,
        whatami: whatami::ROUTER,
        id: router_id.clone(),
        handler: Arc::new(SHRouter::new())
    };
    let opt_config = SessionManagerOptionalConfig {
        lease: Some(lease),
        keep_alive: None,
        sn_resolution: None,
        batch_size: None,
        timeout: None,
        retries: None,
        max_sessions: None,
        max_links: None 
    };
    let router_manager = SessionManager::new(config, Some(opt_config));


    /* [CLIENT] */
    let client01_id = PeerId { id: vec![1u8] };

    // Create the transport session manager for the first client
    let config = SessionManagerConfig {
        version: 0,
        whatami: whatami::CLIENT,
        id: client01_id.clone(),
        handler: Arc::new(SHClient::new())
    };
    let opt_config = SessionManagerOptionalConfig {
        lease: Some(lease),
        keep_alive: None,
        sn_resolution: None,
        batch_size: None,
        timeout: None,
        retries: None,
        max_sessions: None,
        max_links: None 
    };
    let client01_manager = SessionManager::new(config, Some(opt_config));

    /* [1] */
    println!("Session Lease [1a1]");
    // Add the locator on the router
    let res = router_manager.add_locator(&locator).await; 
    println!("Session Lease [1a1]: {:?}", res);
    assert!(res.is_ok());
    println!("Session Lease [1a2]");
    let locators = router_manager.get_locators().await;
    println!("Session Lease [1a2]: {:?}", locators);
    assert_eq!(locators.len(), 1);

    /* [2] */
    // Open a session from the client to the router 
    println!("Session Lease [2c1]");
    let res = client01_manager.open_session(&locator, &attachment).await;    
    println!("Session Lease [2c2]: {:?}", res);
    assert!(res.is_ok());
    let c_ses1 = res.unwrap();
    println!("Session Lease [2d1]");
    let sessions = client01_manager.get_sessions().await;
    println!("Session Lease [2d2]: {:?}", sessions);
    assert_eq!(sessions.len(), 1);
    assert_eq!(c_ses1.get_peer().unwrap(), router_id);
    println!("Session Lease [2e1]");
    let links = c_ses1.get_links().await.unwrap();
    println!("Session Lease [2e2]: {:?}", links);
    assert_eq!(links.len(), 1);

    /* [3] */
    // Verify that the session has been open on the router
    task::sleep(Duration::from_millis(timeout)).await;
    println!("Session Lease [3a1]");
    let sessions = router_manager.get_sessions().await;
    println!("Session Lease [3b2]: {:?}", sessions);
    assert_eq!(sessions.len(), 1);
    let r_ses1 = &sessions[0];
    assert_eq!(r_ses1.get_peer().unwrap(), client01_id);
    println!("Session Lease [3c1]");
    let links = r_ses1.get_links().await.unwrap();
    println!("Session Lease [3d2]: {:?}", links);
    assert_eq!(links.len(), 1);
    
    /* [4] */
    // Close all the links to trigger session lease expiration
    println!("Session Lease [4a1]");
    let mut links = c_ses1.get_links().await.unwrap();
    println!("Session Lease [4a2]: {:?}", links);
    assert_eq!(links.len(), 1);
    for l in links.drain(..) {
        let res = c_ses1.close_link(&l).await;
        println!("Session Lease [4a3]: {:?}", res);
        assert!(res.is_ok());
    }

    // Wait for the session to expire
    task::sleep(Duration::from_millis(3 * lease as u64)).await;

    /* [5] */
    // Verify that the session has been closed on the router
    println!("Session Lease [5a1]");
    let sessions = router_manager.get_sessions().await;
    println!("Session Lease [5a2]: {:?}", sessions);
    assert_eq!(sessions.len(), 0);

    // Verify that the session has been closed on the client
    println!("Session Lease [5b1]");
    let sessions = client01_manager.get_sessions().await;
    println!("Session Lease [5b2]: {:?}", sessions);
    assert_eq!(sessions.len(), 0);

    // Verify that the session handler is no longer valid
    println!("Session Lease [5c1]");
    let peer = c_ses1.get_peer();
    println!("Session Lease [5c2]: {:?}", peer);
    assert!(peer.is_err());

    /* [6] */
    // Perform clean up of the open locators
    println!("Session Open Close [6a1]");
    let res = router_manager.del_locator(&locator).await;
    println!("Session Open Close [6a2]: {:?}", res);
}

async fn session_open_close(locator: Locator) {
    let attachment = None;

    /* [ROUTER] */
    let router_id = PeerId { id: vec![0u8] };

    // Create the router session manager
    let config = SessionManagerConfig {
        version: 0,
        whatami: whatami::ROUTER,
        id: router_id.clone(),
        handler: Arc::new(SHRouter::new())
    };
    let opt_config = SessionManagerOptionalConfig {
        lease: None,
        keep_alive: None,
        sn_resolution: None,
        batch_size: None,
        timeout: None,
        retries: None,
        max_sessions: Some(1),
        max_links: Some(2) 
    };
    let router_manager = SessionManager::new(config, Some(opt_config));


    /* [CLIENT] */
    let client01_id = PeerId { id: vec![1u8] };
    let client02_id = PeerId { id: vec![2u8] };

    // The timeout when opening a session
    // Set it to 2000 ms for testing purposes
    let timeout: u64 = 2_000;
    let retries = 1;

    // Create the transport session manager for the first client
    let config = SessionManagerConfig {
        version: 0,
        whatami: whatami::CLIENT,
        id: client01_id.clone(),
        handler: Arc::new(SHClient::new())
    };
    let opt_config = SessionManagerOptionalConfig {
        lease: None,
        keep_alive: None,
        sn_resolution: None,
        batch_size: None,
        timeout: Some(timeout),
        retries: Some(retries),
        max_sessions: None,
        max_links: None 
    };
    let client01_manager = SessionManager::new(config, Some(opt_config));

    // Create the transport session manager for the second client
    let config = SessionManagerConfig {
        version: 0,
        whatami: whatami::CLIENT,
        id: client02_id.clone(),
        handler: Arc::new(SHClient::new())
    };
    let opt_config = SessionManagerOptionalConfig {
        lease: None,
        keep_alive: None,
        sn_resolution: None,
        batch_size: None,
        timeout: Some(timeout),
        retries: Some(retries),
        max_sessions: None,
        max_links: None 
    };
    let client02_manager = SessionManager::new(config, Some(opt_config));


    /* [1] */
    println!("Session Open Close [1a1]");
    // Add the locator on the router
    let res = router_manager.add_locator(&locator).await; 
    println!("Session Open Close [1a1]: {:?}", res);
    assert!(res.is_ok());
    println!("Session Open Close [1a2]");
    let locators = router_manager.get_locators().await;
    println!("Session Open Close [1a2]: {:?}", locators);
    assert_eq!(locators.len(), 1);

    // Open a first session from the client to the router 
    // -> This should be accepted
    println!("Session Open Close [1c1]");
    let res = client01_manager.open_session(&locator, &attachment).await;    
    println!("Session Open Close [1c2]: {:?}", res);
    assert!(res.is_ok());
    let c_ses1 = res.unwrap();
    println!("Session Open Close [1d1]");
    let sessions = client01_manager.get_sessions().await;
    println!("Session Open Close [1d2]: {:?}", sessions);
    assert_eq!(sessions.len(), 1);
    assert_eq!(c_ses1.get_peer().unwrap(), router_id);
    println!("Session Open Close [1e1]");
    let links = c_ses1.get_links().await.unwrap();
    println!("Session Open Close [1e2]: {:?}", links);
    assert_eq!(links.len(), 1);

    // Verify that the session has been open on the router
    task::sleep(Duration::from_millis(timeout)).await;
    println!("Session Open Close [1f1]");
    let sessions = router_manager.get_sessions().await;
    println!("Session Open Close [1f2]: {:?}", sessions);
    assert_eq!(sessions.len(), 1);
    let r_ses1 = &sessions[0];
    assert_eq!(r_ses1.get_peer().unwrap(), client01_id);
    println!("Session Open Close [1g1]");
    let links = r_ses1.get_links().await.unwrap();
    println!("Session Open Close [1g2]: {:?}", links);
    assert_eq!(links.len(), 1);


    /* [2] */
    // Open a second session from the client to the router 
    // -> This should be accepted
    println!("Session Open Close [2a1]");
    let res = client01_manager.open_session(&locator, &attachment).await;
    println!("Session Open Close [2a2]: {:?}", res);
    assert!(res.is_ok());
    let c_ses2 = res.unwrap();
    println!("Session Open Close [2b1]");
    let sessions = client01_manager.get_sessions().await;
    println!("Session Open Close [2b2]: {:?}", sessions);
    assert_eq!(sessions.len(), 1);
    assert_eq!(c_ses2.get_peer().unwrap(), router_id);
    println!("Session Open Close [2c1]");
    let links = c_ses2.get_links().await.unwrap();
    println!("Session Open Close [2c2]: {:?}", links);
    assert_eq!(links.len(), 2);
    assert_eq!(c_ses2, c_ses1);

    // Verify that the session has been open on the router
    task::sleep(Duration::from_millis(timeout)).await;
    println!("Session Open Close [2d1]");
    let sessions = router_manager.get_sessions().await;
    println!("Session Open Close [2d2]: {:?}", sessions);
    assert_eq!(sessions.len(), 1);
    let r_ses1 = &sessions[0];
    assert_eq!(r_ses1.get_peer().unwrap(), client01_id);
    println!("Session Open Close [2e1]");
    let links = r_ses1.get_links().await.unwrap();
    println!("Session Open Close [2e2]: {:?}", links);
    assert_eq!(links.len(), 2);


    /* [3] */
    // Open session -> This should be rejected because
    // of the maximum limit of links per session
    println!("Session Open Close [3a1]");
    let res = client01_manager.open_session(&locator, &attachment).await;
    println!("Session Open Close [3a2]: {:?}", res);
    assert!(res.is_err());
    println!("Session Open Close [3b1]");
    let sessions = client01_manager.get_sessions().await;
    println!("Session Open Close [3b2]: {:?}", sessions);
    assert_eq!(sessions.len(), 1);
    assert_eq!(c_ses1.get_peer().unwrap(), router_id);
    println!("Session Open Close [3c1]");
    let links = c_ses1.get_links().await.unwrap();
    println!("Session Open Close [3c2]: {:?}", links);
    assert_eq!(links.len(), 2);

    // Verify that the session has not been open on the router
    task::sleep(Duration::from_millis(timeout)).await;
    println!("Session Open Close [3d1]");
    let sessions = router_manager.get_sessions().await;
    println!("Session Open Close [3d2]: {:?}", sessions);
    assert_eq!(sessions.len(), 1);
    let r_ses1 = &sessions[0];
    assert_eq!(r_ses1.get_peer().unwrap(), client01_id);
    println!("Session Open Close [3e1]");
    let links = r_ses1.get_links().await.unwrap();
    println!("Session Open Close [3e2]: {:?}", links);
    assert_eq!(links.len(), 2);


    /* [4] */
    // Close the open session on the client
    println!("Session Open Close [4a1]");
    let res = c_ses1.close().await;
    println!("Session Open Close [4a2]: {:?}", res);
    assert!(res.is_ok());
    println!("Session Open Close [4b1]");
    let sessions = client01_manager.get_sessions().await;
    println!("Session Open Close [4b2]: {:?}", sessions);
    assert_eq!(sessions.len(), 0);

    // Verify that the session has been closed also on the router
    task::sleep(Duration::from_millis(timeout)).await;
    println!("Session Open Close [4c1]");
    let sessions = router_manager.get_sessions().await;
    println!("Session Open Close [4c2]: {:?}", sessions);
    assert_eq!(sessions.len(), 0);

    /* [5] */
    // Open session -> This should be accepted because
    // the number of links should be back to 0
    println!("Session Open Close [5a1]");
    let res = client01_manager.open_session(&locator, &attachment).await;
    println!("Session Open Close [5a2]: {:?}", res);
    assert!(res.is_ok());
    let c_ses3 = res.unwrap();
    println!("Session Open Close [5b1]");
    let sessions = client01_manager.get_sessions().await;
    println!("Session Open Close [5b2]: {:?}", sessions);
    assert_eq!(sessions.len(), 1);
    assert_eq!(c_ses3.get_peer().unwrap(), router_id);
    println!("Session Open Close [5c1]");
    let links = c_ses3.get_links().await.unwrap();
    println!("Session Open Close [5c2]: {:?}", links);
    assert_eq!(links.len(), 1);

    // Verify that the session has not been open on the router
    task::sleep(Duration::from_millis(timeout)).await;
    println!("Session Open Close [5d1]");
    let sessions = router_manager.get_sessions().await;
    println!("Session Open Close [5d2]: {:?}", sessions);
    assert_eq!(sessions.len(), 1);
    let r_ses1 = &sessions[0];
    assert_eq!(r_ses1.get_peer().unwrap(), client01_id);
    println!("Session Open Close [5e1]");
    let links = r_ses1.get_links().await.unwrap();
    println!("Session Open Close [5e2]: {:?}", links);
    assert_eq!(links.len(), 1);


    /* [6] */
    // Open session -> This should be rejected because
    // of the maximum limit of sessions
    println!("Session Open Close [6a1]");
    let res = client02_manager.open_session(&locator, &attachment).await;
    println!("Session Open Close [6a2]: {:?}", res);
    assert!(res.is_err());
    println!("Session Open Close [6b1]");
    let sessions = client02_manager.get_sessions().await;
    println!("Session Open Close [6b2]: {:?}", sessions);
    assert_eq!(sessions.len(), 0);

    // Verify that the session has not been open on the router
    task::sleep(Duration::from_millis(timeout)).await;
    println!("Session Open Close [6c1]");
    let sessions = router_manager.get_sessions().await;
    println!("Session Open Close [6c2]: {:?}", sessions);
    assert_eq!(sessions.len(), 1);
    let r_ses1 = &sessions[0];
    assert_eq!(r_ses1.get_peer().unwrap(), client01_id);
    println!("Session Open Close [6d1]");
    let links = r_ses1.get_links().await.unwrap();
    println!("Session Open Close [6d2]: {:?}", links);
    assert_eq!(links.len(), 1);


    /* [7] */
    // Close the open session on the client
    println!("Session Open Close [7a1]");
    let res = c_ses3.close().await;
    println!("Session Open Close [7a2]: {:?}", res);
    assert!(res.is_ok());
    println!("Session Open Close [7b1]");
    let sessions = client01_manager.get_sessions().await;
    println!("Session Open Close [7b2]: {:?}", sessions);
    assert_eq!(sessions.len(), 0);

    // Verify that the session has been closed also on the router
    task::sleep(Duration::from_millis(timeout)).await;
    println!("Session Open Close [7c1]");
    let sessions = router_manager.get_sessions().await;
    println!("Session Open Close [7c2]: {:?}", sessions);
    assert_eq!(sessions.len(), 0);


    /* [8] */
    // Open session -> This should be accepted because
    // the number of sessions should be back to 0
    println!("Session Open Close [8a1]");
    let res = client02_manager.open_session(&locator, &attachment).await;
    println!("Session Open Close [8a2]: {:?}", res);
    assert!(res.is_ok());
    let c_ses4 = res.unwrap();
    println!("Session Open Close [8b1]");
    let sessions = client02_manager.get_sessions().await;
    println!("Session Open Close [8b2]: {:?}", sessions);
    assert_eq!(sessions.len(), 1);
    println!("Session Open Close [8c1]");
    let links = c_ses4.get_links().await.unwrap();
    println!("Session Open Close [8c2]: {:?}", links);
    assert_eq!(links.len(), 1);

    // Verify that the session has not been open on the router
    task::sleep(Duration::from_millis(timeout)).await;
    println!("Session Open Close [8d1]");
    let sessions = router_manager.get_sessions().await;
    println!("Session Open Close [8d2]: {:?}", sessions);
    assert_eq!(sessions.len(), 1);
    let r_ses1 = &sessions[0];
    assert_eq!(r_ses1.get_peer().unwrap(), client02_id);
    println!("Session Open Close [8e1]");
    let links = r_ses1.get_links().await.unwrap();
    println!("Session Open Close [8e2]: {:?}", links);
    assert_eq!(links.len(), 1);


    /* [9] */
    // Close the open session on the client
    println!("Session Open Close [9a1]");
    let res = c_ses4.close().await;
    println!("Session Open Close [9a2]: {:?}", res);
    assert!(res.is_ok());
    println!("Session Open Close [9b1]");
    let sessions = client01_manager.get_sessions().await;
    println!("Session Open Close [9b2]: {:?}", sessions);
    assert_eq!(sessions.len(), 0);

    // Verify that the session has been closed also on the router
    task::sleep(Duration::from_millis(timeout)).await;
    println!("Session Open Close [9c1]");
    let sessions = router_manager.get_sessions().await;
    println!("Session Open Close [9c2]: {:?}", sessions);
    assert_eq!(sessions.len(), 0);

    /* [10] */
    // Perform clean up of the open locators
    println!("Session Open Close [10a1]");
    let res = router_manager.del_locator(&locator).await;
    println!("Session Open Close [10a2]: {:?}", res);
}

#[test]
fn session_tcp() {
    env_logger::init();

    let locator: Locator = "tcp/127.0.0.1:8888".parse().unwrap();
    task::block_on(async {
        session_open_close(locator.clone()).await;
        session_lease(locator).await;
    });
}<|MERGE_RESOLUTION|>--- conflicted
+++ resolved
@@ -18,10 +18,6 @@
 
 use zenoh_protocol::core::{PeerId, WhatAmI, ZInt, whatami};
 use zenoh_protocol::link::Locator;
-<<<<<<< HEAD
-use zenoh_protocol::core::{WhatAmI, whatami};
-=======
->>>>>>> dde823d8
 use zenoh_protocol::session::{
     DummyHandler,
     MsgHandler,
