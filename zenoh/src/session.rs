//
// Copyright (c) 2022 ZettaScale Technology
//
// This program and the accompanying materials are made available under the
// terms of the Eclipse Public License 2.0 which is available at
// http://www.eclipse.org/legal/epl-2.0, or the Apache License, Version 2.0
// which is available at https://www.apache.org/licenses/LICENSE-2.0.
//
// SPDX-License-Identifier: EPL-2.0 OR Apache-2.0
//
// Contributors:
//   ZettaScale Zenoh Team, <zenoh@zettascale.tech>
//

use crate::config::Config;
use crate::config::Notifier;
use crate::info::*;
use crate::key_expr::keyexpr;
use crate::key_expr::KeyExprInner;
use crate::key_expr::OwnedKeyExpr;
use crate::net::routing::face::Face;
use crate::net::runtime::Runtime;
use crate::net::transport::Primitives;
use crate::prelude::{Callback, KeyExpr, SessionDeclarations};
use crate::publication::*;
use crate::query::*;
use crate::queryable::*;
use crate::subscriber::*;
use crate::utils::ClosureResolve;
use crate::utils::FutureResolve;
use crate::Id;
use crate::Priority;
use crate::Sample;
use crate::SampleKind;
use crate::Selector;
use crate::Value;
use async_std::task;
use flume::bounded;
use futures::StreamExt;
use log::{error, trace, warn};
use std::collections::HashMap;
use std::convert::TryInto;
use std::fmt;
use std::ops::Deref;
use std::sync::atomic::{AtomicU16, AtomicUsize, Ordering};
use std::sync::Arc;
use std::sync::RwLock;
use std::time::Duration;
use std::time::Instant;
use uhlc::HLC;
use zenoh_collections::TimedEvent;
use zenoh_collections::Timer;
use zenoh_core::AsyncResolve;
use zenoh_core::Resolve;
use zenoh_core::SyncResolve;
use zenoh_core::{zconfigurable, zread, Result as ZResult};
use zenoh_protocol::{
    core::{
        queryable, AtomicZInt, Channel, CongestionControl, ConsolidationStrategy, ExprId,
        QueryTarget, QueryableInfo, SubInfo, WireExpr, ZInt,
    },
    io::ZBuf,
    proto::{DataInfo, RoutingContext},
};
use zenoh_protocol_core::ZenohId;
use zenoh_protocol_core::EMPTY_EXPR_ID;

zconfigurable! {
    pub(crate) static ref API_DATA_RECEPTION_CHANNEL_SIZE: usize = 256;
    pub(crate) static ref API_QUERY_RECEPTION_CHANNEL_SIZE: usize = 256;
    pub(crate) static ref API_REPLY_EMISSION_CHANNEL_SIZE: usize = 256;
    pub(crate) static ref API_REPLY_RECEPTION_CHANNEL_SIZE: usize = 256;
    pub(crate) static ref API_OPEN_SESSION_DELAY: u64 = 500;
}

pub(crate) struct SessionState {
    pub(crate) primitives: Option<Arc<Face>>, // @TODO replace with MaybeUninit ??
    pub(crate) expr_id_counter: AtomicUsize,  // @TODO: manage rollover and uniqueness
    pub(crate) qid_counter: AtomicZInt,
    pub(crate) decl_id_counter: AtomicUsize,
    pub(crate) local_resources: HashMap<ExprId, Resource>,
    pub(crate) remote_resources: HashMap<ExprId, Resource>,
    pub(crate) publications: Vec<OwnedKeyExpr>,
    pub(crate) subscribers: HashMap<Id, Arc<SubscriberState>>,
    pub(crate) local_subscribers: HashMap<Id, Arc<SubscriberState>>,
    pub(crate) queryables: HashMap<Id, Arc<QueryableState>>,
    pub(crate) queries: HashMap<ZInt, QueryState>,
    pub(crate) local_routing: bool,
<<<<<<< HEAD
    pub(crate) join_subscriptions: Vec<OwnedKeyExpr>,
    pub(crate) join_publications: Vec<OwnedKeyExpr>,
=======
    pub(crate) join_subscriptions: Vec<String>,
    pub(crate) join_publications: Vec<String>,
    pub(crate) timer: Timer,
>>>>>>> 6462047c
}

impl SessionState {
    pub(crate) fn new(
        local_routing: bool,
        join_subscriptions: Vec<OwnedKeyExpr>,
        join_publications: Vec<OwnedKeyExpr>,
    ) -> SessionState {
        SessionState {
            primitives: None,
            expr_id_counter: AtomicUsize::new(1), // Note: start at 1 because 0 is reserved for NO_RESOURCE
            qid_counter: AtomicZInt::new(0),
            decl_id_counter: AtomicUsize::new(0),
            local_resources: HashMap::new(),
            remote_resources: HashMap::new(),
            publications: Vec::new(),
            subscribers: HashMap::new(),
            local_subscribers: HashMap::new(),
            queryables: HashMap::new(),
            queries: HashMap::new(),
            local_routing,
            join_subscriptions,
            join_publications,
            timer: Timer::new(true),
        }
    }
}

impl SessionState {
    #[inline]
    fn get_local_res(&self, id: &ExprId) -> Option<&Resource> {
        self.local_resources.get(id)
    }

    #[inline]
    fn get_remote_res(&self, id: &ExprId) -> Option<&Resource> {
        match self.remote_resources.get(id) {
            None => self.local_resources.get(id),
            res => res,
        }
    }

    #[inline]
    fn get_res(&self, id: &ExprId, local: bool) -> Option<&Resource> {
        if local {
            self.get_local_res(id)
        } else {
            self.get_remote_res(id)
        }
    }

    // #[inline]
    // fn local_wireid_to_str<'a>(&'a self, id: &ExprId) -> ZResult<&'a str> {
    //     match self.local_resources.get(id) {
    //         Some(res) => Ok(&res.name),
    //         None => bail!("{}", id),
    //     }
    // }

    // #[inline]
    // fn remote_wireid_to_str<'a>(&'a self, id: &ExprId) -> ZResult<&'a str> {
    //     match self.remote_resources.get(id) {
    //         Some(res) => Ok(&res.name),
    //         None => self.local_wireid_to_str(id),
    //     }
    // }

    pub(crate) fn remote_key_to_expr<'a>(&'a self, key_expr: &'a WireExpr) -> ZResult<KeyExpr<'a>> {
        if key_expr.scope == EMPTY_EXPR_ID {
            Ok(unsafe { keyexpr::from_str_unchecked(key_expr.suffix.as_ref()) }.into())
        } else if key_expr.suffix.is_empty() {
            match self.get_remote_res(&key_expr.scope) {
                Some(Resource::Node(ResourceNode { key_expr, .. })) => Ok(key_expr.into()),
                Some(Resource::Prefix { prefix }) => bail!(
                    "Received {:?}, where {} is `{}`, which isn't a valid key expression",
                    key_expr,
                    key_expr.scope,
                    prefix
                ),
                None => bail!("Remote resource {} not found", key_expr.scope),
            }
        } else {
            [
                match self.get_remote_res(&key_expr.scope) {
                    Some(Resource::Node(ResourceNode { key_expr, .. })) => key_expr.as_str(),
                    Some(Resource::Prefix { prefix }) => prefix.as_ref(),
                    None => bail!("Remote resource {} not found", key_expr.scope),
                },
                key_expr.suffix.as_ref(),
            ]
            .concat()
            .try_into()
        }
    }

    pub(crate) fn local_wireexpr_to_expr<'a>(
        &'a self,
        key_expr: &'a WireExpr,
    ) -> ZResult<KeyExpr<'a>> {
        if key_expr.scope == EMPTY_EXPR_ID {
            key_expr.suffix.as_ref().try_into()
        } else if key_expr.suffix.is_empty() {
            match self.get_local_res(&key_expr.scope) {
                Some(Resource::Node(ResourceNode { key_expr, .. })) => Ok(key_expr.into()),
                Some(Resource::Prefix { prefix }) => bail!(
                    "Received {:?}, where {} is `{}`, which isn't a valid key expression",
                    key_expr,
                    key_expr.scope,
                    prefix
                ),
                None => bail!("Remote resource {} not found", key_expr.scope),
            }
        } else {
            [
                match self.get_local_res(&key_expr.scope) {
                    Some(Resource::Node(ResourceNode { key_expr, .. })) => key_expr.as_str(),
                    Some(Resource::Prefix { prefix }) => prefix.as_ref(),
                    None => bail!("Remote resource {} not found", key_expr.scope),
                },
                key_expr.suffix.as_ref(),
            ]
            .concat()
            .try_into()
        }
    }

    pub(crate) fn wireexpr_to_keyexpr<'a>(
        &'a self,
        key_expr: &'a WireExpr,
        local: bool,
    ) -> ZResult<KeyExpr<'a>> {
        if local {
            self.local_wireexpr_to_expr(key_expr)
        } else {
            self.remote_key_to_expr(key_expr)
        }
    }
}

impl fmt::Debug for SessionState {
    fn fmt(&self, f: &mut fmt::Formatter) -> fmt::Result {
        write!(
            f,
            "SessionState{{ subscribers: {} }}",
            self.subscribers.len()
        )
    }
}

pub(crate) struct ResourceNode {
    pub(crate) key_expr: OwnedKeyExpr,
    pub(crate) subscribers: Vec<Arc<SubscriberState>>,
    pub(crate) local_subscribers: Vec<Arc<SubscriberState>>,
}
pub(crate) enum Resource {
    Prefix { prefix: Box<str> },
    Node(ResourceNode),
}

impl Resource {
    pub(crate) fn new(name: Box<str>) -> Self {
        if keyexpr::new(name.as_ref()).is_ok() {
            Self::for_keyexpr(unsafe { OwnedKeyExpr::from_boxed_string_unchecked(name) })
        } else {
            Self::Prefix { prefix: name }
        }
    }
    pub(crate) fn for_keyexpr(key_expr: OwnedKeyExpr) -> Self {
        Self::Node(ResourceNode {
            key_expr,
            subscribers: Vec::new(),
            local_subscribers: Vec::new(),
        })
    }
    pub(crate) fn name(&self) -> &str {
        match self {
            Resource::Prefix { prefix } => prefix.as_ref(),
            Resource::Node(ResourceNode { key_expr, .. }) => key_expr.as_str(),
        }
    }
    pub(crate) fn as_node_mut(&mut self) -> Option<&mut ResourceNode> {
        match self {
            Resource::Prefix { .. } => None,
            Resource::Node(node) => Some(node),
        }
    }
}

#[derive(Clone)]
pub(crate) enum SessionRef<'a> {
    Borrow(&'a Session),
    Shared(Arc<Session>),
}

impl Deref for SessionRef<'_> {
    type Target = Session;

    fn deref(&self) -> &Self::Target {
        match self {
            SessionRef::Borrow(b) => b,
            SessionRef::Shared(s) => &*s,
        }
    }
}

impl fmt::Debug for SessionRef<'_> {
    fn fmt(&self, f: &mut fmt::Formatter<'_>) -> fmt::Result {
        match self {
            SessionRef::Borrow(b) => Session::fmt(b, f),
            SessionRef::Shared(s) => Session::fmt(&*s, f),
        }
    }
}

/// A trait implemented by types that can be undeclared.
pub trait Undeclarable<T> {
    type Output;
    type Undeclaration: Resolve<Self::Output>;
    fn undeclare(self, _: T) -> Self::Undeclaration;
}
impl<'a, T: Undeclarable<()>> Undeclarable<&'a Session> for T {
    type Output = <T as Undeclarable<()>>::Output;
    type Undeclaration = <T as Undeclarable<()>>::Undeclaration;
    fn undeclare(self, _: &'a Session) -> Self::Undeclaration {
        self.undeclare(())
    }
}

/// A zenoh session.
///
pub struct Session {
    pub(crate) runtime: Runtime,
    pub(crate) state: Arc<RwLock<SessionState>>,
    pub(crate) id: u16,
    pub(crate) alive: bool,
}

static SESSION_ID_COUNTER: AtomicU16 = AtomicU16::new(0);
impl Session {
    /// Initialize a Session with an existing Runtime.
    /// This operation is used by the plugins to share the same Runtime than the router.
    #[doc(hidden)]
    pub fn init(
        runtime: Runtime,
        local_routing: bool,
        join_subscriptions: Vec<OwnedKeyExpr>,
        join_publications: Vec<OwnedKeyExpr>,
    ) -> impl Resolve<Session> {
        ClosureResolve(move || {
            let router = runtime.router.clone();
            let state = Arc::new(RwLock::new(SessionState::new(
                local_routing,
                join_subscriptions,
                join_publications,
            )));
            let session = Session {
                runtime,
                state: state.clone(),
                id: SESSION_ID_COUNTER.fetch_add(1, Ordering::SeqCst),
                alive: true,
            };
            let primitives = Some(router.new_primitives(Arc::new(session.clone())));
            zwrite!(state).primitives = primitives;
            session
        })
    }

    /// Consumes the given `Session`, returning a thread-safe reference-counting
    /// pointer to it (`Arc<Session>`). This is equivalent to `Arc::new(session)`.
    ///
    /// This is useful to share ownership of the `Session` between several threads
    /// and tasks. It also alows to create [`Subscriber`](HandlerSubscriber) and
    /// [`Queryable`](HandlerQueryable) with static lifetime that can be moved to several
    /// threads and tasks
    ///
    /// Note: the given zenoh `Session` will be closed when the last reference to
    /// it is dropped.
    ///
    /// # Examples
    /// ```no_run
    /// # async_std::task::block_on(async {
    /// use zenoh::prelude::*;
    /// use r#async::AsyncResolve;
    ///
    /// let session = zenoh::open(config::peer()).res().await.unwrap().into_arc();
    /// let subscriber = session.declare_subscriber("key/expression").res().await.unwrap();
    /// async_std::task::spawn(async move {
    ///     while let Ok(sample) = subscriber.recv_async().await {
    ///         println!("Received : {:?}", sample);
    ///     }
    /// }).await;
    /// # })
    /// ```
    pub fn into_arc(self) -> Arc<Self> {
        Arc::new(self)
    }

    /// Consumes and leaks the given `Session`, returning a `'static` mutable
    /// reference to it. The given `Session` will live  for the remainder of
    /// the program's life. Dropping the returned reference will cause a memory
    /// leak.
    ///
    /// This is useful to move entities (like [`Subscriber`](HandlerSubscriber)) which
    /// lifetimes are bound to the session lifetime in several threads or tasks.
    ///
    /// Note: the given zenoh `Session` cannot be closed any more. At process
    /// termination the zenoh session will terminate abruptly. If possible prefer
    /// using [`Session::into_arc()`](Session::into_arc).
    ///
    /// # Examples
    /// ```no_run
    /// # async_std::task::block_on(async {
    /// use zenoh::prelude::*;
    /// use r#async::AsyncResolve;
    /// use zenoh::Session;
    ///
    /// let session = Session::leak(zenoh::open(config::peer()).res().await.unwrap());
    /// let subscriber = session.declare_subscriber("key/expression").res().await.unwrap();
    /// async_std::task::spawn(async move {
    ///     while let Ok(sample) = subscriber.recv_async().await {
    ///         println!("Received : {:?}", sample);
    ///     }
    /// }).await;
    /// # })
    /// ```
    pub fn leak(s: Self) -> &'static mut Self {
        Box::leak(Box::new(s))
    }

    /// Returns the identifier for this session.
    pub fn id(&self) -> String {
        self.runtime.get_pid_str()
    }

    pub fn hlc(&self) -> Option<&HLC> {
        self.runtime.hlc.as_ref().map(Arc::as_ref)
    }

    /// Close the zenoh [`Session`](Session).
    ///
    /// Sessions are automatically closed when dropped, but you may want to use this function to handle errors or
    /// close the Session asynchronously.
    ///
    /// # Examples
    /// ```
    /// # async_std::task::block_on(async {
    /// use zenoh::prelude::*;
    /// use r#async::AsyncResolve;
    ///
    /// let session = zenoh::open(config::peer()).res().await.unwrap();
    /// session.close().res().await.unwrap();
    /// # })
    /// ```
    pub fn close(self) -> impl Resolve<ZResult<()>> {
        FutureResolve(async move {
            trace!("close()");
            self.runtime.close().await?;

            let primitives = zwrite!(self.state).primitives.as_ref().unwrap().clone();
            primitives.send_close();

            Ok(())
        })
    }

    pub fn undeclare<'a, T: Undeclarable<&'a Self>>(&'a self, decl: T) -> T::Undeclaration {
        decl.undeclare(self)
    }

    /// Get the current configuration of the zenoh [`Session`](Session).
    ///
    /// The returned configuration [`Notifier`] can be used to read the current
    /// zenoh configuration through the `get` function or
    /// modify the zenoh configuration through the `insert`,
    /// or `insert_json5` funtion.
    ///
    /// # Examples
    /// ### Read current zenoh configuration
    /// ```
    /// # async_std::task::block_on(async {
    /// use zenoh::prelude::*;
    /// use r#async::AsyncResolve;
    ///
    /// let session = zenoh::open(config::peer()).res().await.unwrap();
    /// let peers = session.config().get("connect/endpoints").unwrap();
    /// # })
    /// ```
    ///
    /// ### Modify current zenoh configuration
    /// ```
    /// # async_std::task::block_on(async {
    /// use zenoh::prelude::*;
    /// use r#async::AsyncResolve;
    ///
    /// let session = zenoh::open(config::peer()).res().await.unwrap();
    /// let _ = session.config().insert_json5("connect/endpoints", r#"["tcp/127.0.0.1/7447"]"#);
    /// # })
    /// ```
    #[allow(clippy::mut_from_ref)]
    pub fn config(&self) -> &mut Notifier<Config> {
        self.runtime.config.mutable()
    }

    /// Get informations about the zenoh [`Session`](Session).
    ///
    /// # Examples
    /// ```
    /// # async_std::task::block_on(async {
    /// use zenoh::prelude::*;
    /// use r#async::AsyncResolve;
    ///
    /// let session = zenoh::open(config::peer()).res().await.unwrap();
    /// let info = session.info();
    /// # })
    /// ```
    pub fn info(&self) -> SessionInfos {
        SessionInfos {
            session: SessionRef::Borrow(self),
        }
    }

    /// Create a [`Subscriber`](HandlerSubscriber) for the given key expression.
    ///
    /// # Arguments
    ///
    /// * `key_expr` - The resourkey expression to subscribe to
    ///
    /// # Examples
    /// ```no_run
    /// # async_std::task::block_on(async {
    /// use zenoh::prelude::*;
    /// use r#async::AsyncResolve;
    ///
    /// let session = zenoh::open(config::peer()).res().await.unwrap();
    /// let subscriber = session.declare_subscriber("key/expression").res().await.unwrap();
    /// while let Ok(sample) = subscriber.recv_async().await {
    ///     println!("Received : {:?}", sample);
    /// }
    /// # })
    /// ```
    pub fn declare_subscriber<'a, 'b, TryIntoKeyExpr>(
        &'a self,
        key_expr: TryIntoKeyExpr,
    ) -> SubscriberBuilder<'a, 'b, PushMode>
    where
        TryIntoKeyExpr: TryInto<KeyExpr<'b>>,
        <TryIntoKeyExpr as TryInto<KeyExpr<'b>>>::Error: Into<zenoh_core::Error>,
    {
        SubscriberBuilder {
            session: SessionRef::Borrow(self),
            key_expr: TryIntoKeyExpr::try_into(key_expr).map_err(Into::into),
            reliability: Reliability::default(),
            mode: PushMode,
            period: None,
            local: false,
        }
    }

    /// Create a [`Queryable`](HandlerQueryable) for the given key expression.
    ///
    /// # Arguments
    ///
    /// * `key_expr` - The key expression matching the queries the
    /// [`Queryable`](HandlerQueryable) will reply to
    ///
    /// # Examples
    /// ```no_run
    /// # async_std::task::block_on(async {
    /// use zenoh::prelude::*;
    /// use r#async::AsyncResolve;
    ///
    /// let session = zenoh::open(config::peer()).res().await.unwrap();
    /// let queryable = session.declare_queryable("key/expression").res().await.unwrap();
    /// while let Ok(query) = queryable.recv_async().await {
    ///     query.reply(Ok(Sample::try_from(
    ///         "key/expression",
    ///         "value",
    ///     ).unwrap())).res().await.unwrap();
    /// }
    /// # })
    /// ```
    pub fn declare_queryable<'a, 'b, TryIntoKeyExpr>(
        &'a self,
        key_expr: TryIntoKeyExpr,
    ) -> QueryableBuilder<'a, 'b>
    where
        TryIntoKeyExpr: TryInto<KeyExpr<'b>>,
        <TryIntoKeyExpr as TryInto<KeyExpr<'b>>>::Error: Into<zenoh_core::Error>,
    {
        QueryableBuilder {
            session: SessionRef::Borrow(self),
            key_expr: key_expr.try_into().map_err(Into::into),
            kind: zenoh_protocol_core::queryable::ALL_KINDS,
            complete: true,
        }
    }

    /// Create a [`Publisher`](crate::publication::Publisher) for the given key expression.
    ///
    /// # Arguments
    ///
    /// * `key_expr` - The key expression matching resources to write
    ///
    /// # Examples
    /// ```
    /// # async_std::task::block_on(async {
    /// use zenoh::prelude::r#async::*;
    ///
    /// let session = zenoh::open(config::peer()).res().await.unwrap();
    /// let publisher = session.declare_publisher("key/expression").res().await.unwrap();
    /// publisher.put("value").res().await.unwrap();
    /// # })
    /// ```
    pub fn declare_publisher<'a, TryIntoKeyExpr>(
        &'a self,
        key_expr: TryIntoKeyExpr,
    ) -> PublisherBuilder<'a>
    where
        TryIntoKeyExpr: TryInto<KeyExpr<'a>>,
        <TryIntoKeyExpr as TryInto<KeyExpr<'a>>>::Error: Into<zenoh_core::Error>,
    {
        PublisherBuilder {
            session: SessionRef::Borrow(self),
            key_expr: key_expr.try_into().map_err(Into::into),
            congestion_control: CongestionControl::default(),
            priority: Priority::default(),
            local_routing: None,
        }
    }

    /// Informs Zenoh that you intend to use `key_expr` multiple times and that it should optimize its transmission.
    ///
    /// The returned `KeyExpr`'s internal structure may differ from what you would have obtained through a simple
    /// `key_expr.try_into()`, to save time on detecting the optimizations that have been associated with it.
    ///
    /// # Examples
    /// ```
    /// # async_std::task::block_on(async {
    /// use zenoh::prelude::r#async::*;
    ///
    /// let session = zenoh::open(config::peer()).res().await.unwrap();
    /// let key_expr = session.declare_keyexpr("key/expression").res().await.unwrap();
    /// # })
    /// ```
    pub fn declare_keyexpr<'a, TryIntoKeyExpr>(
        &'a self,
        key_expr: TryIntoKeyExpr,
    ) -> impl Resolve<ZResult<KeyExpr<'a>>>
    where
        TryIntoKeyExpr: TryInto<KeyExpr<'a>>,
        <TryIntoKeyExpr as TryInto<KeyExpr<'a>>>::Error: Into<zenoh_core::Error>,
    {
        let sid = self.id;
        let key_expr: ZResult<KeyExpr> = key_expr.try_into().map_err(Into::into);
        ClosureResolve(move || {
            let key_expr: KeyExpr = key_expr?;
            let prefix_len = key_expr.len() as u32;
            let expr_id = self.declare_prefix(key_expr.as_str()).res_sync();
            let key_expr = match key_expr.0 {
                KeyExprInner::Borrowed(key_expr) | KeyExprInner::BorrowedWire { key_expr, .. } => {
                    KeyExpr(KeyExprInner::BorrowedWire {
                        key_expr,
                        expr_id,
                        prefix_len,
                        session_id: sid,
                    })
                }
                KeyExprInner::Owned(key_expr) | KeyExprInner::Wire { key_expr, .. } => {
                    KeyExpr(KeyExprInner::Wire {
                        key_expr,
                        expr_id,
                        prefix_len,
                        session_id: sid,
                    })
                }
            };
            Ok(key_expr)
        })
    }

    /// Put data.
    ///
    /// # Arguments
    ///
    /// * `key_expr` - The key expression matching resources to put
    /// * `value` - The value to put
    ///
    /// # Examples
    /// ```
    /// # async_std::task::block_on(async {
    /// use zenoh::prelude::r#async::*;
    ///
    /// let session = zenoh::open(config::peer()).res().await.unwrap();
    /// session
    ///     .put("key/expression", "value")
    ///     .encoding(KnownEncoding::TextPlain)
    ///     .res()
    ///     .await
    ///     .unwrap();
    /// # })
    /// ```
    #[inline]
    pub fn put<'a, TryIntoKeyExpr, IntoValue>(
        &'a self,
        key_expr: TryIntoKeyExpr,
        value: IntoValue,
    ) -> PutBuilder<'a>
    where
        TryIntoKeyExpr: TryInto<KeyExpr<'a>>,
        <TryIntoKeyExpr as TryInto<KeyExpr<'a>>>::Error: Into<zenoh_core::Error>,
        IntoValue: Into<Value>,
    {
        PutBuilder {
            publisher: self.declare_publisher(key_expr),
            value: value.into(),
            kind: SampleKind::Put,
        }
    }

    /// Delete data.
    ///
    /// # Arguments
    ///
    /// * `key_expr` - The key expression matching resources to delete
    ///
    /// # Examples
    /// ```
    /// # async_std::task::block_on(async {
    /// use zenoh::prelude::*;
    /// use r#async::AsyncResolve;
    ///
    /// let session = zenoh::open(config::peer()).res().await.unwrap();
    /// session.delete("key/expression").res().await.unwrap();
    /// # })
    /// ```
    #[inline]
    pub fn delete<'a, TryIntoKeyExpr>(&'a self, key_expr: TryIntoKeyExpr) -> DeleteBuilder<'a>
    where
        TryIntoKeyExpr: TryInto<KeyExpr<'a>>,
        <TryIntoKeyExpr as TryInto<KeyExpr<'a>>>::Error: Into<zenoh_core::Error>,
    {
        PutBuilder {
            publisher: self.declare_publisher(key_expr),
            value: Value::empty(),
            kind: SampleKind::Delete,
        }
    }
    /// Query data from the matching queryables in the system.
    ///
    /// # Arguments
    ///
    /// * `selector` - The selection of resources to query
    ///
    /// # Examples
    /// ```
    /// # async_std::task::block_on(async {
    /// use zenoh::prelude::*;
    /// use r#async::AsyncResolve;
    ///
    /// let session = zenoh::open(config::peer()).res().await.unwrap();
    /// let replies = session.get("key/expression").res().await.unwrap();
    /// while let Ok(reply) = replies.recv_async().await {
    ///     println!(">> Received {:?}", reply.sample);
    /// }
    /// # })
    /// ```
    pub fn get<'a, 'b, IntoSelector>(&'a self, selector: IntoSelector) -> GetBuilder<'a, 'b>
    where
        IntoSelector: TryInto<Selector<'b>>,
        <IntoSelector as TryInto<Selector<'b>>>::Error: Into<zenoh_core::Error>,
    {
        let selector = selector.try_into().map_err(Into::into);
        GetBuilder {
            session: self,
            selector,
            target: QueryTarget::default(),
            consolidation: QueryConsolidation::default(),
            local_routing: None,
        }
    }
}

impl Session {
    pub(crate) fn clone(&self) -> Self {
        Session {
            runtime: self.runtime.clone(),
            state: self.state.clone(),
            id: self.id,
            alive: false,
        }
    }

    #[allow(clippy::new_ret_no_self)]
    pub(super) fn new(config: Config) -> impl Resolve<ZResult<Session>> {
        FutureResolve(async {
            log::debug!("Config: {:?}", &config);
            let local_routing = config.local_routing().unwrap_or(true);
            let join_subscriptions = config.startup().subscribe().clone();
            let join_publications = config.startup().declare_publications().clone();
            match Runtime::new(config).await {
                Ok(runtime) => {
                    let session = Self::init(
                        runtime,
                        local_routing,
                        join_subscriptions,
                        join_publications,
                    )
                    .res_async()
                    .await;
                    // Workaround for the declare_and_shoot problem
                    task::sleep(Duration::from_millis(*API_OPEN_SESSION_DELAY)).await;
                    Ok(session)
                }
                Err(err) => Err(err),
            }
        })
    }

    pub(crate) fn declare_prefix<'a>(&'a self, prefix: &'a str) -> impl Resolve<u64> + 'a {
        ClosureResolve(move || {
            trace!("declare_prefix({:?})", prefix);
            let mut state = zwrite!(self.state);
            match state
                .local_resources
                .iter()
                .find(|(_expr_id, res)| res.name() == prefix)
            {
                Some((expr_id, _res)) => *expr_id,
                None => {
                    let expr_id = state.expr_id_counter.fetch_add(1, Ordering::SeqCst) as ZInt;
                    let mut res = Resource::new(Box::from(prefix));
                    if let Resource::Node(ResourceNode {
                        key_expr,
                        subscribers,
                        ..
                    }) = &mut res
                    {
                        for sub in state.subscribers.values() {
                            if key_expr.intersects(&*sub.key_expr) {
                                subscribers.push(sub.clone());
                            }
                        }
                    }
                    state.local_resources.insert(expr_id, res);
                    let primitives = state.primitives.as_ref().unwrap().clone();
                    drop(state);
                    primitives.decl_resource(
                        expr_id,
                        &WireExpr {
                            scope: 0,
                            suffix: std::borrow::Cow::Borrowed(prefix),
                        },
                    );
                    expr_id
                }
            }
        })
    }

    /// Declare a publication for the given key expression.
    ///
    /// Puts that match the given key expression will only be sent on the network
    /// if matching subscribers exist in the system.
    ///
    /// # Arguments
    ///
    /// * `key_expr` - The key expression to publish
    pub(crate) fn declare_publication_intent<'a, TryIntoKeyExpr>(
        &'a self,
        key_expr: TryIntoKeyExpr,
    ) -> impl Resolve<ZResult<()>> + 'a
    where
        TryIntoKeyExpr: TryInto<KeyExpr<'a>>,
        <TryIntoKeyExpr as TryInto<KeyExpr<'a>>>::Error: Into<zenoh_core::Error>,
    {
        let key_expr = key_expr.try_into().map_err(Into::into);
        ClosureResolve(move || {
            let key_expr: KeyExpr = key_expr?;
            log::trace!("declare_publication({:?})", key_expr);
            let mut state = zwrite!(self.state);
            if !state.publications.iter().any(|p| **p == *key_expr) {
                let declared_pub = if let Some(join_pub) = state
                    .join_publications
                    .iter()
                    .find(|s| s.includes(&key_expr))
                {
                    let joined_pub = state.publications.iter().any(|p| join_pub.includes(p));
                    (!joined_pub).then(|| join_pub.clone().into())
                } else {
                    Some(key_expr.clone())
                };
                state.publications.push(OwnedKeyExpr::from(key_expr));

                if let Some(res) = declared_pub {
                    let primitives = state.primitives.as_ref().unwrap().clone();
                    drop(state);
                    primitives.decl_publisher(&res.to_wire(self), None);
                }
            }
            Ok(())
        })
    }

    /// Undeclare a publication previously declared
    /// with [`declare_publication`](Session::declare_publication).
    ///
    /// # Arguments
    ///
    /// * `key_expr` - The key expression of the publication to undeclarte
    pub(crate) fn undeclare_publication_intent<'a, TryIntoKeyExpr>(
        &'a self,
        key_expr: TryIntoKeyExpr,
    ) -> impl Resolve<ZResult<()>> + 'a
    where
        TryIntoKeyExpr: TryInto<KeyExpr<'a>>,
        <TryIntoKeyExpr as TryInto<KeyExpr<'a>>>::Error: Into<zenoh_core::Error>,
    {
        let key_expr = key_expr.try_into().map_err(Into::into);
        ClosureResolve(move || {
            let key_expr: KeyExpr = key_expr?;
            let mut state = zwrite!(self.state);
            if let Some(idx) = state.publications.iter().position(|p| **p == *key_expr) {
                trace!("undeclare_publication({:?})", key_expr);
                state.publications.remove(idx);
                match state
                    .join_publications
                    .iter()
                    .find(|s| s.includes(&key_expr))
                {
                    Some(join_pub) => {
                        let joined_pub = state.publications.iter().any(|p| join_pub.includes(p));
                        if !joined_pub {
                            let primitives = state.primitives.as_ref().unwrap().clone();
                            let key_expr = WireExpr::from(join_pub).to_owned();
                            drop(state);
                            primitives.forget_publisher(&key_expr, None);
                        }
                    }
                    None => {
                        let primitives = state.primitives.as_ref().unwrap().clone();
                        drop(state);
                        primitives.forget_publisher(&key_expr.to_wire(self), None);
                    }
                };
            } else {
                bail!("Unable to find publication")
            }
            Ok(())
        })
    }

    pub(crate) fn declare_subscriber_inner(
        &self,
        key_expr: &KeyExpr,
        callback: Callback<Sample>,
        info: &SubInfo,
    ) -> ZResult<Arc<SubscriberState>> {
        let mut state = zwrite!(self.state);
        log::trace!("subscribe({:?})", key_expr);
        let id = state.decl_id_counter.fetch_add(1, Ordering::SeqCst);
        let sub_state = Arc::new(SubscriberState {
            id,
            key_expr: key_expr.clone().into_owned(),
            callback,
        });
        let declared_sub = match state
            .join_subscriptions // TODO: can this be an OwnedKeyExpr?
            .iter()
            .find(|s| s.includes( key_expr))
        {
            Some(join_sub) => {
                let joined_sub = state
                    .subscribers
                    .values()
                    .any(|s| join_sub.includes(&s.key_expr));
                (!joined_sub).then(|| join_sub.clone().into())
            }
            None => {
                let twin_sub = state.subscribers.values().any(|s| s.key_expr == *key_expr);
                (!twin_sub).then(|| key_expr.borrowing_clone())
            }
        };

        state.subscribers.insert(sub_state.id, sub_state.clone());
        for res in state
            .local_resources
            .values_mut()
            .filter_map(Resource::as_node_mut)
        {
            if key_expr.intersects(&res.key_expr) {
                res.subscribers.push(sub_state.clone());
            }
        }
        for res in state
            .remote_resources
            .values_mut()
            .filter_map(Resource::as_node_mut)
        {
            if key_expr.intersects(&res.key_expr) {
                res.subscribers.push(sub_state.clone());
            }
        }

        if let Some(key_expr) = declared_sub {
            let primitives = state.primitives.as_ref().unwrap().clone();
            drop(state);

            // If key_expr is a pure Expr, remap it to optimal Rid or RidWithSuffix
            let key_expr = if !key_expr.is_optimized(self) {
                match key_expr.as_str().find('*') {
                    Some(0) => key_expr.to_wire(self),
                    Some(pos) => {
                        let expr_id = self.declare_prefix(&key_expr.as_str()[..pos]).res_sync();
                        WireExpr {
                            scope: expr_id,
                            suffix: std::borrow::Cow::Borrowed(&key_expr.as_str()[pos..]),
                        }
                    }
                    None => {
                        let expr_id = self.declare_prefix(key_expr.as_str()).res_sync();
                        WireExpr {
                            scope: expr_id,
                            suffix: std::borrow::Cow::Borrowed(""),
                        }
                    }
                }
            } else {
                key_expr.to_wire(self)
            };

            primitives.decl_subscriber(&key_expr, info, None);
        }

        Ok(sub_state)
    }

    pub(crate) fn declare_local_subscriber(
        &self,
        key_expr: &KeyExpr,
        callback: Callback<Sample>,
    ) -> ZResult<Arc<SubscriberState>> {
        let mut state = zwrite!(self.state);
        log::trace!("subscribe({:?})", key_expr);
        let id = state.decl_id_counter.fetch_add(1, Ordering::SeqCst);
        let sub_state = Arc::new(SubscriberState {
            id,
            key_expr: key_expr.clone().into_owned(),
            callback,
        });
        state
            .local_subscribers
            .insert(sub_state.id, sub_state.clone());
        for res in state
            .local_resources
            .values_mut()
            .filter_map(Resource::as_node_mut)
        {
            if key_expr.intersects(&res.key_expr) {
                res.local_subscribers.push(sub_state.clone());
            }
        }
        for res in state
            .remote_resources
            .values_mut()
            .filter_map(Resource::as_node_mut)
        {
            if key_expr.intersects(&res.key_expr) {
                res.local_subscribers.push(sub_state.clone());
            }
        }

        Ok(sub_state)
    }
    pub(crate) fn unsubscribe(&self, sid: usize) -> ZResult<()> {
        let mut state = zwrite!(self.state);
        if let Some(sub_state) = state.subscribers.remove(&sid) {
            trace!("unsubscribe({:?})", sub_state);
            for res in state
                .local_resources
                .values_mut()
                .filter_map(Resource::as_node_mut)
            {
                res.subscribers.retain(|sub| sub.id != sub_state.id);
            }
            for res in state
                .remote_resources
                .values_mut()
                .filter_map(Resource::as_node_mut)
            {
                res.subscribers.retain(|sub| sub.id != sub_state.id);
            }

            // Note: there might be several Subscribers on the same KeyExpr.
            // Before calling forget_subscriber(key_expr), check if this was the last one.
            let key_expr = &sub_state.key_expr;
            match state
                .join_subscriptions
                .iter()
                .find(|s| s.includes(key_expr))
            {
                Some(join_sub) => {
                    let joined_sub = state
                        .subscribers
                        .values()
                        .any(|s| join_sub.includes(&s.key_expr));
                    if !joined_sub {
                        let primitives = state.primitives.as_ref().unwrap().clone();
                        let key_expr = WireExpr::from(join_sub).to_owned();
                        drop(state);
                        primitives.forget_subscriber(&key_expr, None);
                    }
                }
                None => {
                    let twin_sub = state.subscribers.values().any(|s| s.key_expr == *key_expr);
                    if !twin_sub {
                        let primitives = state.primitives.as_ref().unwrap().clone();
                        drop(state);
                        primitives.forget_subscriber(&key_expr.to_wire(self), None);
                    }
                }
            };
            Ok(())
        } else if let Some(sub_state) = state.local_subscribers.remove(&sid) {
            trace!("unsubscribe({:?})", sub_state);
            for res in state
                .local_resources
                .values_mut()
                .filter_map(Resource::as_node_mut)
            {
                res.local_subscribers.retain(|sub| sub.id != sub_state.id);
            }
            for res in state
                .remote_resources
                .values_mut()
                .filter_map(Resource::as_node_mut)
            {
                res.local_subscribers.retain(|sub| sub.id != sub_state.id);
            }
            Ok(())
        } else {
            Err(zerror!("Unable to find subscriber").into())
        }
    }
    pub(crate) fn declare_queryable_inner(
        &self,
        key_expr: &WireExpr,
        kind: ZInt,
        complete: bool,
        callback: Callback<Query>,
    ) -> ZResult<Arc<QueryableState>> {
        let mut state = zwrite!(self.state);
        log::trace!("queryable({:?})", key_expr);
        let id = state.decl_id_counter.fetch_add(1, Ordering::SeqCst);
        let qable_state = Arc::new(QueryableState {
            id,
            key_expr: key_expr.to_owned(),
            kind,
            complete,
            callback: callback.into(),
        });
        #[cfg(feature = "complete_n")]
        {
            state.queryables.insert(id, qable_state.clone());

            if complete {
                let primitives = state.primitives.as_ref().unwrap().clone();
                let complete = Session::complete_twin_qabls(&state, key_expr, kind);
                drop(state);
                let qabl_info = QueryableInfo {
                    complete,
                    distance: 0,
                };
                primitives.decl_queryable(key_expr, kind, &qabl_info, None);
            }
        }
        #[cfg(not(feature = "complete_n"))]
        {
            let twin_qabl = Session::twin_qabl(&state, key_expr, kind);
            let complete_twin_qabl =
                twin_qabl && Session::complete_twin_qabl(&state, key_expr, kind);

            state.queryables.insert(id, qable_state.clone());

            if !twin_qabl || (!complete_twin_qabl && complete) {
                let primitives = state.primitives.as_ref().unwrap().clone();
                let complete = if !complete_twin_qabl && complete {
                    1
                } else {
                    0
                };
                drop(state);
                let qabl_info = QueryableInfo {
                    complete,
                    distance: 0,
                };
                primitives.decl_queryable(key_expr, kind, &qabl_info, None);
            }
        }
        Ok(qable_state)
    }

    pub(crate) fn twin_qabl(state: &SessionState, key: &WireExpr, kind: ZInt) -> bool {
        state.queryables.values().any(|q| {
            q.kind == kind
                && state.local_wireexpr_to_expr(&q.key_expr).unwrap()
                    == state.local_wireexpr_to_expr(key).unwrap()
        })
    }

    #[cfg(not(feature = "complete_n"))]
    pub(crate) fn complete_twin_qabl(state: &SessionState, key: &WireExpr, kind: ZInt) -> bool {
        state.queryables.values().any(|q| {
            q.complete
                && q.kind == kind
                && state.local_wireexpr_to_expr(&q.key_expr).unwrap()
                    == state.local_wireexpr_to_expr(key).unwrap()
        })
    }

    #[cfg(feature = "complete_n")]
    pub(crate) fn complete_twin_qabls(state: &SessionState, key: &WireExpr, kind: ZInt) -> ZInt {
        state
            .queryables
            .values()
            .filter(|q| {
                q.complete
                    && q.kind == kind
                    && state.local_wireexpr_to_expr(&q.key_expr).unwrap()
                        == state.local_wireexpr_to_expr(key).unwrap()
            })
            .count() as ZInt
    }
    pub(crate) fn close_queryable(&self, qid: usize) -> ZResult<()> {
        let mut state = zwrite!(self.state);
        if let Some(qable_state) = state.queryables.remove(&qid) {
            trace!("close_queryable({:?})", qable_state);
            if Session::twin_qabl(&state, &qable_state.key_expr, qable_state.kind) {
                // There still exist Queryables on the same KeyExpr.
                if qable_state.complete {
                    #[cfg(feature = "complete_n")]
                    {
                        let complete = Session::complete_twin_qabls(
                            &state,
                            &qable_state.key_expr,
                            qable_state.kind,
                        );
                        let primitives = state.primitives.as_ref().unwrap();
                        let qabl_info = QueryableInfo {
                            complete,
                            distance: 0,
                        };
                        primitives.decl_queryable(
                            &qable_state.key_expr,
                            qable_state.kind,
                            &qabl_info,
                            None,
                        );
                    }
                    #[cfg(not(feature = "complete_n"))]
                    {
                        if !Session::complete_twin_qabl(
                            &state,
                            &qable_state.key_expr,
                            qable_state.kind,
                        ) {
                            let primitives = state.primitives.as_ref().unwrap();
                            let qabl_info = QueryableInfo {
                                complete: 0,
                                distance: 0,
                            };
                            primitives.decl_queryable(
                                &qable_state.key_expr,
                                qable_state.kind,
                                &qabl_info,
                                None,
                            );
                        }
                    }
                }
            } else {
                // There are no more Queryables on the same KeyExpr.
                let primitives = state.primitives.as_ref().unwrap();
                primitives.forget_queryable(&qable_state.key_expr, qable_state.kind, None);
            }
            Ok(())
        } else {
            Err(zerror!("Unable to find queryable").into())
        }
    }
    pub(crate) fn handle_data(
        &self,
        local: bool,
        key_expr: &WireExpr,
        info: Option<DataInfo>,
        payload: ZBuf,
        local_routing: Option<bool>,
    ) {
        let state = zread!(self.state);
        let local_routing = local_routing.unwrap_or(state.local_routing);
        if key_expr.suffix.is_empty() {
            match state.get_res(&key_expr.scope, local) {
                Some(Resource::Node(res)) => {
                    if !local && res.subscribers.len() == 1 {
                        let sub = res.subscribers.get(0).unwrap();
                        (sub.callback)(Sample::with_info(
                            res.key_expr.clone().into(),
                            payload,
                            info,
                        ));
                    } else {
                        if !local || local_routing {
                            for sub in &res.subscribers {
                                (sub.callback)(Sample::with_info(
                                    res.key_expr.clone().into(),
                                    payload.clone(),
                                    info.clone(),
                                ));
                            }
                        }
                        if local {
                            for sub in &res.local_subscribers {
                                (sub.callback)(Sample::with_info(
                                    res.key_expr.clone().into(),
                                    payload.clone(),
                                    info.clone(),
                                ));
                            }
                        }
                    }
                }
                Some(Resource::Prefix { prefix }) => {
                    error!(
                        "Received Data for `{}`, which isn't a key expression",
                        prefix
                    );
                }
                None => {
                    error!("Received Data for unknown expr_id: {}", key_expr.scope);
                }
            }
        } else {
            match state.wireexpr_to_keyexpr(key_expr, local) {
                Ok(key_expr) => {
                    if !local || local_routing {
                        for sub in state.subscribers.values() {
                            if key_expr.intersects(&*sub.key_expr) {
                                (sub.callback)(Sample::with_info(
                                    key_expr.clone().into_owned(),
                                    payload.clone(),
                                    info.clone(),
                                ));
                            }
                        }
                    }
                    if local {
                        for sub in state.local_subscribers.values() {
                            if key_expr.intersects(&*sub.key_expr) {
                                (sub.callback)(Sample::with_info(
                                    key_expr.clone().into_owned(),
                                    payload.clone(),
                                    info.clone(),
                                ));
                            }
                        }
                    }
                }
                Err(err) => {
                    error!("Received Data for unkown key_expr: {}", err);
                }
            }
        }
    }

    pub(crate) fn pull<'a>(&'a self, key_expr: &'a KeyExpr) -> impl Resolve<ZResult<()>> + 'a {
        ClosureResolve(move || {
            trace!("pull({:?})", key_expr);
            let state = zread!(self.state);
            let primitives = state.primitives.as_ref().unwrap().clone();
            drop(state);
            primitives.send_pull(true, &key_expr.to_wire(self), 0, &None);
            Ok(())
        })
    }

    pub(crate) fn query(
        &self,
        selector: &Selector<'_>,
        target: QueryTarget,
        consolidation: QueryConsolidation,
        local_routing: Option<bool>,
        timeout: Duration,
        callback: Callback<Reply>,
    ) -> ZResult<()> {
        log::trace!("get({}, {:?}, {:?})", selector, target, consolidation);
        let mut state = zwrite!(self.state);
        let consolidation = match consolidation {
            QueryConsolidation::Auto => {
                if selector
                    .decode_value_selector()
                    .any(|(k, _)| k.as_ref() == "_time")
                {
                    ConsolidationStrategy::none()
                } else {
                    ConsolidationStrategy::default()
                }
            }
            QueryConsolidation::Manual(strategy) => strategy,
        };
        let local_routing = local_routing.unwrap_or(state.local_routing);
        let qid = state.qid_counter.fetch_add(1, Ordering::SeqCst);
        let nb_final = if local_routing { 2 } else { 1 };
        let timeout = TimedEvent::once(
            Instant::now() + timeout,
            QueryTimeout {
                state: self.state.clone(),
                runtime: self.runtime.clone(),
                qid,
            },
        );
        state.timer.add(timeout);
        log::trace!("Register query {} (nb_final = {})", qid, nb_final);
        state.queries.insert(
            qid,
            QueryState {
                nb_final,
                reception_mode: consolidation.reception,
                replies: if consolidation.reception != ConsolidationMode::None {
                    Some(HashMap::new())
                } else {
                    None
                },
                callback,
            },
        );

        let primitives = state.primitives.as_ref().unwrap().clone();

        drop(state);
        primitives.send_query(
            &selector.key_expr.to_wire(self),
            selector.value_selector(),
            qid,
            zenoh_protocol_core::QueryTAK {
                kind: zenoh_protocol_core::queryable::ALL_KINDS,
                target,
            },
            consolidation,
            None,
        );
        if local_routing {
            self.handle_query(
                true,
                &selector.key_expr.to_wire(self),
                selector.value_selector(),
                qid,
                zenoh_protocol_core::QueryTAK {
                    kind: zenoh_protocol_core::queryable::ALL_KINDS,
                    target,
                },
                consolidation,
            );
        }
        Ok(())
    }

<<<<<<< HEAD
=======
    /// Query data from the matching queryables in the system.
    ///
    /// # Arguments
    ///
    /// * `selector` - The selection of resources to query
    ///
    /// # Examples
    /// ```
    /// # async_std::task::block_on(async {
    /// use zenoh::prelude::*;
    /// use r#async::AsyncResolve;
    ///
    /// let session = zenoh::open(config::peer()).res().await.unwrap();
    /// let replies = session.get("/key/expression").res().await.unwrap();
    /// while let Ok(reply) = replies.recv_async().await {
    ///     println!(">> Received {:?}", reply.sample);
    /// }
    /// # })
    /// ```
    pub fn get<'a, 'b, IntoSelector>(&'a self, selector: IntoSelector) -> GetBuilder<'a, 'b>
    where
        IntoSelector: Into<Selector<'b>>,
    {
        let selector = selector.into();
        GetBuilder {
            session: self,
            selector,
            target: QueryTarget::default(),
            consolidation: QueryConsolidation::default(),
            local_routing: None,
            timeout: Duration::from_secs(10),
        }
    }

>>>>>>> 6462047c
    pub(crate) fn handle_query(
        &self,
        local: bool,
        key_expr: &WireExpr,
        value_selector: &str,
        qid: ZInt,
        target: zenoh_protocol_core::QueryTAK,
        _consolidation: ConsolidationStrategy,
    ) {
        let (primitives, key_expr, kinds_and_senders) = {
            let state = zread!(self.state);
            match state.wireexpr_to_keyexpr(key_expr, local) {
                Ok(key_expr) => {
                    let kinds_and_senders = state
                        .queryables
                        .values()
                        .filter(
                            |queryable| match state.local_wireexpr_to_expr(&queryable.key_expr) {
                                Ok(qablname) => {
                                    qablname.intersects(&key_expr)
                                        && ((queryable.kind == queryable::ALL_KINDS
                                            || target.kind == queryable::ALL_KINDS)
                                            || (queryable.kind & target.kind != 0))
                                }
                                Err(err) => {
                                    error!(
                                        "{}. Internal error (queryable key_expr to key_expr failed).",
                                        err
                                    );
                                    false
                                }
                            },
                        )
                        .map(|qable| (qable.kind, qable.callback.clone()))
                        .collect::<Vec<(ZInt, Arc<dyn Fn(Query) + Send + Sync>)>>();
                    (
                        state.primitives.as_ref().unwrap().clone(),
                        key_expr.into_owned(),
                        kinds_and_senders,
                    )
                }
                Err(err) => {
                    error!("Received Query for unkown key_expr: {}", err);
                    return;
                }
            }
        };

        let value_selector = value_selector.to_string();
        let (rep_sender, rep_receiver) = bounded(*API_REPLY_EMISSION_CHANNEL_SIZE);

        let pid = self.runtime.pid; // @TODO build/use prebuilt specific pid

        for (kind, req_sender) in kinds_and_senders {
            req_sender(Query {
                key_expr: key_expr.clone().into_owned(),
                value_selector: value_selector.clone(),
                kind,
                replies_sender: rep_sender.clone(),
            });
        }
        drop(rep_sender); // all senders need to be dropped for the channel to close

        // router is not re-entrant

        if local {
            let this = self.clone();
            task::spawn(async move {
                while let Some((replier_kind, sample)) = rep_receiver.stream().next().await {
                    let (key_expr, payload, data_info) = sample.split();
                    this.send_reply_data(
                        qid,
                        replier_kind,
                        pid,
                        key_expr.to_wire(&this).to_owned(),
                        Some(data_info),
                        payload,
                    );
                }
                this.send_reply_final(qid);
            });
        } else {
            let this = self.clone();
            task::spawn(async move {
                while let Some((replier_kind, sample)) = rep_receiver.stream().next().await {
                    let (key_expr, payload, data_info) = sample.split();
                    primitives.send_reply_data(
                        qid,
                        replier_kind,
                        pid,
                        key_expr.to_wire(&this).to_owned(),
                        Some(data_info),
                        payload,
                    );
                }
                primitives.send_reply_final(qid);
            });
        }
    }
}

impl SessionDeclarations for Arc<Session> {
    /// Create a [`Subscriber`](HandlerSubscriber) for the given key expression.
    ///
    /// # Arguments
    ///
    /// * `key_expr` - The resourkey expression to subscribe to
    ///
    /// # Examples
    /// ```no_run
    /// # async_std::task::block_on(async {
    /// use zenoh::prelude::*;
    /// use r#async::AsyncResolve;
    ///
    /// let session = zenoh::open(config::peer()).res().await.unwrap().into_arc();
    /// let subscriber = session.declare_subscriber("key/expression").res().await.unwrap();
    /// async_std::task::spawn(async move {
    ///     while let Ok(sample) = subscriber.recv_async().await {
    ///         println!("Received : {:?}", sample);
    ///     }
    /// }).await;
    /// # })
    /// ```
    fn declare_subscriber<'b, TryIntoKeyExpr>(
        &self,
        key_expr: TryIntoKeyExpr,
    ) -> SubscriberBuilder<'static, 'b, PushMode>
    where
        TryIntoKeyExpr: TryInto<KeyExpr<'b>>,
        <TryIntoKeyExpr as TryInto<KeyExpr<'b>>>::Error: Into<zenoh_core::Error>,
    {
        SubscriberBuilder {
            session: SessionRef::Shared(self.clone()),
            key_expr: key_expr.try_into().map_err(Into::into),
            reliability: Reliability::default(),
            mode: PushMode,
            period: None,
            local: false,
        }
    }

    /// Create a [`Queryable`](HandlerQueryable) for the given key expression.
    ///
    /// # Arguments
    ///
    /// * `key_expr` - The key expression matching the queries the
    /// [`Queryable`](HandlerQueryable) will reply to
    ///
    /// # Examples
    /// ```no_run
    /// # async_std::task::block_on(async {
    /// use zenoh::prelude::*;
    /// use r#async::AsyncResolve;
    ///
    /// let session = zenoh::open(config::peer()).res().await.unwrap().into_arc();
    /// let queryable = session.declare_queryable("key/expression").res().await.unwrap();
    /// async_std::task::spawn(async move {
    ///     while let Ok(query) = queryable.recv_async().await {
    ///         query.reply(Ok(Sample::try_from(
    ///             "key/expression",
    ///             "value",
    ///         ).unwrap())).res().await.unwrap();
    ///     }
    /// }).await;
    /// # })
    /// ```
    fn declare_queryable<'b, TryIntoKeyExpr>(
        &self,
        key_expr: TryIntoKeyExpr,
    ) -> QueryableBuilder<'static, 'b>
    where
        TryIntoKeyExpr: TryInto<KeyExpr<'b>>,
        <TryIntoKeyExpr as TryInto<KeyExpr<'b>>>::Error: Into<zenoh_core::Error>,
    {
        QueryableBuilder {
            session: SessionRef::Shared(self.clone()),
            key_expr: key_expr.try_into().map_err(Into::into),
            kind: zenoh_protocol_core::queryable::EVAL,
            complete: true,
        }
    }

    /// Create a [`Publisher`](crate::publication::Publisher) for the given key expression.
    ///
    /// # Arguments
    ///
    /// * `key_expr` - The key expression matching resources to write
    ///
    /// # Examples
    /// ```
    /// # async_std::task::block_on(async {
    /// use zenoh::prelude::*;
    /// use r#async::AsyncResolve;
    ///
    /// let session = zenoh::open(config::peer()).res().await.unwrap().into_arc();
    /// let publisher = session.declare_publisher("key/expression").res().await.unwrap();
    /// publisher.put("value").res().await.unwrap();
    /// # })
    /// ```
    fn declare_publisher<'a, TryIntoKeyExpr>(
        &self,
        key_expr: TryIntoKeyExpr,
    ) -> PublisherBuilder<'a>
    where
        TryIntoKeyExpr: TryInto<KeyExpr<'a>>,
        <TryIntoKeyExpr as TryInto<KeyExpr<'a>>>::Error: Into<zenoh_core::Error>,
    {
        PublisherBuilder {
            session: SessionRef::Shared(self.clone()),
            key_expr: key_expr.try_into().map_err(Into::into),
            congestion_control: CongestionControl::default(),
            priority: Priority::default(),
            local_routing: None,
        }
    }
}

impl Primitives for Session {
    fn decl_resource(&self, expr_id: ZInt, wire_expr: &WireExpr) {
        trace!("recv Decl Resource {} {:?}", expr_id, wire_expr);
        let state = &mut zwrite!(self.state);
        match state.remote_key_to_expr(wire_expr) {
            Ok(key_expr) => {
                let mut subs = Vec::new();
                for sub in state.subscribers.values() {
                    if key_expr.intersects(&*sub.key_expr) {
                        subs.push(sub.clone());
                    }
                }
                let res = Resource::Node(ResourceNode {
                    key_expr: key_expr.into(),
                    subscribers: subs,
                    local_subscribers: Vec::new(),
                });

                state.remote_resources.insert(expr_id, res);
            }
            Err(e) => error!(
                "Received Resource for invalid wire_expr `{}`: {}",
                wire_expr, e
            ),
        }
    }

    fn forget_resource(&self, _expr_id: ZInt) {
        trace!("recv Forget Resource {}", _expr_id);
    }

    fn decl_publisher(&self, _key_expr: &WireExpr, _routing_context: Option<RoutingContext>) {
        trace!("recv Decl Publisher {:?}", _key_expr);
    }

    fn forget_publisher(&self, _key_expr: &WireExpr, _routing_context: Option<RoutingContext>) {
        trace!("recv Forget Publisher {:?}", _key_expr);
    }

    fn decl_subscriber(
        &self,
        _key_expr: &WireExpr,
        _sub_info: &SubInfo,
        _routing_context: Option<RoutingContext>,
    ) {
        trace!("recv Decl Subscriber {:?} , {:?}", _key_expr, _sub_info);
    }

    fn forget_subscriber(&self, _key_expr: &WireExpr, _routing_context: Option<RoutingContext>) {
        trace!("recv Forget Subscriber {:?}", _key_expr);
    }

    fn decl_queryable(
        &self,
        _key_expr: &WireExpr,
        _kind: ZInt,
        _qabl_info: &QueryableInfo,
        _routing_context: Option<RoutingContext>,
    ) {
        trace!("recv Decl Queryable {:?}", _key_expr);
    }

    fn forget_queryable(
        &self,
        _key_expr: &WireExpr,
        _kind: ZInt,
        _routing_context: Option<RoutingContext>,
    ) {
        trace!("recv Forget Queryable {:?}", _key_expr);
    }

    fn send_data(
        &self,
        key_expr: &WireExpr,
        payload: ZBuf,
        channel: Channel,
        congestion_control: CongestionControl,
        info: Option<DataInfo>,
        _routing_context: Option<RoutingContext>,
    ) {
        trace!(
            "recv Data {:?} {:?} {:?} {:?} {:?}",
            key_expr,
            payload,
            channel,
            congestion_control,
            info,
        );
        self.handle_data(false, key_expr, info, payload, None)
    }

    fn send_query(
        &self,
        key_expr: &WireExpr,
        value_selector: &str,
        qid: ZInt,
        target: zenoh_protocol_core::QueryTAK,
        consolidation: ConsolidationStrategy,
        _routing_context: Option<RoutingContext>,
    ) {
        trace!(
            "recv Query {:?} {:?} {:?} {:?}",
            key_expr,
            value_selector,
            target,
            consolidation
        );
        self.handle_query(false, key_expr, value_selector, qid, target, consolidation)
    }

    fn send_reply_data(
        &self,
        qid: ZInt,
        replier_kind: ZInt,
        replier_id: ZenohId,
        key_expr: WireExpr,
        data_info: Option<DataInfo>,
        payload: ZBuf,
    ) {
        trace!(
            "recv ReplyData {:?} {:?} {:?} {:?} {:?} {:?}",
            qid,
            replier_kind,
            replier_id,
            key_expr,
            data_info,
            payload
        );
        let state = &mut zwrite!(self.state);
        let key_expr = match state.remote_key_to_expr(&key_expr) {
            Ok(key) => key.into_owned(),
            Err(e) => {
                error!("Received ReplyData for unkown key_expr: {}", e);
                return;
            }
        };
        match state.queries.get_mut(&qid) {
            Some(query) => {
                let new_reply = Reply {
                    sample: Ok(Sample::with_info(key_expr.into_owned(), payload, data_info)),
                    replier_id,
                };
                match query.reception_mode {
                    ConsolidationMode::None => {
                        (query.callback)(new_reply);
                    }
                    ConsolidationMode::Lazy => {
                        match query
                            .replies
                            .as_ref()
                            .unwrap()
                            .get(new_reply.sample.as_ref().unwrap().key_expr.as_str())
                        {
                            Some(reply) => {
                                if new_reply.sample.as_ref().unwrap().timestamp
                                    > reply.sample.as_ref().unwrap().timestamp
                                {
                                    query.replies.as_mut().unwrap().insert(
                                        new_reply.sample.as_ref().unwrap().key_expr.to_string(),
                                        new_reply.clone(),
                                    );
                                    (query.callback)(new_reply);
                                }
                            }
                            None => {
                                query.replies.as_mut().unwrap().insert(
                                    new_reply.sample.as_ref().unwrap().key_expr.to_string(),
                                    new_reply.clone(),
                                );
                                (query.callback)(new_reply);
                            }
                        }
                    }
                    ConsolidationMode::Full => {
                        match query
                            .replies
                            .as_ref()
                            .unwrap()
                            .get(new_reply.sample.as_ref().unwrap().key_expr.as_str())
                        {
                            Some(reply) => {
                                if new_reply.sample.as_ref().unwrap().timestamp
                                    > reply.sample.as_ref().unwrap().timestamp
                                {
                                    query.replies.as_mut().unwrap().insert(
                                        new_reply.sample.as_ref().unwrap().key_expr.to_string(),
                                        new_reply.clone(),
                                    );
                                }
                            }
                            None => {
                                query.replies.as_mut().unwrap().insert(
                                    new_reply.sample.as_ref().unwrap().key_expr.to_string(),
                                    new_reply.clone(),
                                );
                            }
                        };
                    }
                }
            }
            None => {
                warn!("Received ReplyData for unkown Query: {}", qid);
            }
        }
    }

    fn send_reply_final(&self, qid: ZInt) {
        trace!("recv ReplyFinal {:?}", qid);
        let mut state = zwrite!(self.state);
        match state.queries.get_mut(&qid) {
            Some(mut query) => {
                query.nb_final -= 1;
                if query.nb_final == 0 {
                    let query = state.queries.remove(&qid).unwrap();
                    if query.reception_mode == ConsolidationMode::Full {
                        for (_, reply) in query.replies.unwrap().into_iter() {
                            (query.callback)(reply);
                        }
                    }
                    trace!("Close query {}", qid);
                }
            }
            None => {
                warn!("Received ReplyFinal for unkown Query: {}", qid);
            }
        }
    }

    fn send_pull(
        &self,
        _is_final: bool,
        _key_expr: &WireExpr,
        _pull_id: ZInt,
        _max_samples: &Option<ZInt>,
    ) {
        trace!(
            "recv Pull {:?} {:?} {:?} {:?}",
            _is_final,
            _key_expr,
            _pull_id,
            _max_samples
        );
    }

    fn send_close(&self) {
        trace!("recv Close");
    }
}

impl Drop for Session {
    fn drop(&mut self) {
        if self.alive {
            let _ = self.clone().close().res_sync();
        }
    }
}

impl fmt::Debug for Session {
    fn fmt(&self, f: &mut fmt::Formatter) -> fmt::Result {
        f.debug_struct("Session").field("id", &self.id()).finish()
    }
}<|MERGE_RESOLUTION|>--- conflicted
+++ resolved
@@ -86,14 +86,9 @@
     pub(crate) queryables: HashMap<Id, Arc<QueryableState>>,
     pub(crate) queries: HashMap<ZInt, QueryState>,
     pub(crate) local_routing: bool,
-<<<<<<< HEAD
     pub(crate) join_subscriptions: Vec<OwnedKeyExpr>,
     pub(crate) join_publications: Vec<OwnedKeyExpr>,
-=======
-    pub(crate) join_subscriptions: Vec<String>,
-    pub(crate) join_publications: Vec<String>,
     pub(crate) timer: Timer,
->>>>>>> 6462047c
 }
 
 impl SessionState {
@@ -772,6 +767,7 @@
             target: QueryTarget::default(),
             consolidation: QueryConsolidation::default(),
             local_routing: None,
+            timeout: Duration::from_secs(10),
         }
     }
 }
@@ -1459,43 +1455,6 @@
         Ok(())
     }
 
-<<<<<<< HEAD
-=======
-    /// Query data from the matching queryables in the system.
-    ///
-    /// # Arguments
-    ///
-    /// * `selector` - The selection of resources to query
-    ///
-    /// # Examples
-    /// ```
-    /// # async_std::task::block_on(async {
-    /// use zenoh::prelude::*;
-    /// use r#async::AsyncResolve;
-    ///
-    /// let session = zenoh::open(config::peer()).res().await.unwrap();
-    /// let replies = session.get("/key/expression").res().await.unwrap();
-    /// while let Ok(reply) = replies.recv_async().await {
-    ///     println!(">> Received {:?}", reply.sample);
-    /// }
-    /// # })
-    /// ```
-    pub fn get<'a, 'b, IntoSelector>(&'a self, selector: IntoSelector) -> GetBuilder<'a, 'b>
-    where
-        IntoSelector: Into<Selector<'b>>,
-    {
-        let selector = selector.into();
-        GetBuilder {
-            session: self,
-            selector,
-            target: QueryTarget::default(),
-            consolidation: QueryConsolidation::default(),
-            local_routing: None,
-            timeout: Duration::from_secs(10),
-        }
-    }
-
->>>>>>> 6462047c
     pub(crate) fn handle_query(
         &self,
         local: bool,
