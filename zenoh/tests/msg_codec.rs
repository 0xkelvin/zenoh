--- conflicted
+++ resolved
@@ -94,7 +94,6 @@
 }
 
 fn gen_declarations() -> Vec<Declaration> {
-<<<<<<< HEAD
     let mut decls = Vec::new();
     decls.push(Declaration::Resource(Resource {
         rid: gen!(ZInt),
@@ -187,71 +186,6 @@
         kind: queryable::EVAL,
     }));
     decls
-=======
-    vec![
-        Declaration::Resource(Resource {
-            rid: gen!(ZInt),
-            key: gen_key(),
-        }),
-        Declaration::ForgetResource(ForgetResource { rid: gen!(ZInt) }),
-        Declaration::Publisher(Publisher { key: gen_key() }),
-        Declaration::ForgetPublisher(ForgetPublisher { key: gen_key() }),
-        Declaration::Subscriber(Subscriber {
-            key: gen_key(),
-            info: SubInfo {
-                reliability: Reliability::Reliable,
-                mode: SubMode::Push,
-                period: None,
-            },
-        }),
-        Declaration::Subscriber(Subscriber {
-            key: gen_key(),
-            info: SubInfo {
-                reliability: Reliability::BestEffort,
-                mode: SubMode::Pull,
-                period: None,
-            },
-        }),
-        Declaration::Subscriber(Subscriber {
-            key: gen_key(),
-            info: SubInfo {
-                reliability: Reliability::Reliable,
-                mode: SubMode::Pull,
-                period: Some(Period {
-                    origin: gen!(ZInt),
-                    period: gen!(ZInt),
-                    duration: gen!(ZInt),
-                }),
-            },
-        }),
-        Declaration::Subscriber(Subscriber {
-            key: gen_key(),
-            info: SubInfo {
-                reliability: Reliability::BestEffort,
-                mode: SubMode::Push,
-                period: Some(Period {
-                    origin: gen!(ZInt),
-                    period: gen!(ZInt),
-                    duration: gen!(ZInt),
-                }),
-            },
-        }),
-        Declaration::ForgetSubscriber(ForgetSubscriber { key: gen_key() }),
-        Declaration::Queryable(Queryable {
-            key: gen_key(),
-            kind: queryable::ALL_KINDS,
-        }),
-        Declaration::Queryable(Queryable {
-            key: gen_key(),
-            kind: queryable::STORAGE,
-        }),
-        Declaration::Queryable(Queryable {
-            key: gen_key(),
-            kind: queryable::EVAL,
-        }),
-        Declaration::ForgetQueryable(ForgetQueryable { key: gen_key() }),
-    ]
->>>>>>> 8ae5936b
 }
 
 fn gen_key() -> ResKey<'static> {
@@ -305,15 +239,11 @@
 fn gen_data_info() -> DataInfo {
     DataInfo {
         kind: option_gen!(gen!(ZInt)),
-<<<<<<< HEAD
         encoding: option_gen!(encoding::Encoding {
             prefix: gen!(ZInt),
             suffix: "".into()
         }),
-=======
-        encoding: option_gen!(gen!(ZInt)),
         timestamp: option_gen!(gen_timestamp()),
->>>>>>> 8ae5936b
         #[cfg(feature = "zero-copy")]
         sliced: false,
         source_id: option_gen!(gen_pid()),
@@ -921,25 +851,7 @@
         let routing_context = [None, Some(gen_routing_context())];
         let attachment = [None, Some(gen_attachment())];
 
-<<<<<<< HEAD
-        for rl in reliability.iter() {
-            for p in value_selector.iter() {
-                for t in target.iter() {
-                    for roc in routing_context.iter() {
-                        for a in attachment.iter() {
-                            let msg = ZenohMessage::make_query(
-                                gen_key(),
-                                p.clone(),
-                                gen!(ZInt),
-                                t.clone(),
-                                gen_consolidation(),
-                                roc.clone(),
-                                a.clone(),
-                            );
-                            test_write_read_zenoh_message(msg, *rl);
-                        }
-=======
-        for p in predicate.iter() {
+        for p in value_selector.iter() {
             for t in target.iter() {
                 for roc in routing_context.iter() {
                     for a in attachment.iter() {
@@ -949,11 +861,10 @@
                             gen!(ZInt),
                             t.clone(),
                             gen_consolidation(),
-                            *roc,
+                            roc.clone(),
                             a.clone(),
                         );
                         test_write_read_zenoh_message(msg);
->>>>>>> 8ae5936b
                     }
                 }
             }
