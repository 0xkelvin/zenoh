--- conflicted
+++ resolved
@@ -25,14 +25,7 @@
 #[cfg(feature = "std")]
 pub use ring_buffer::*;
 
-<<<<<<< HEAD
-pub mod single_or_vec;
-pub use single_or_vec::*;
-
-pub mod keyexpr_tree;
-=======
 #[cfg(feature = "std")]
 pub mod stack_buffer;
 #[cfg(feature = "std")]
-pub use stack_buffer::*;
->>>>>>> 0042aa1c
+pub use stack_buffer::*;